--- conflicted
+++ resolved
@@ -108,16 +108,11 @@
         data = data.drop_duplicates(subset=["CellId"], keep="first")
         data = data.reset_index(drop=True)
 
-<<<<<<< HEAD
-        # Temporary until datasets 83 and 84 have structure segmentations
-        # data = data.loc[~data["DataSetId"].isin([83, 84])]
-=======
         # Merge Aligned and Source read path columns
         # AlignedImageReadPath is the "better" of the two
         data[DatasetFields.SourceReadPath] = data[
             DatasetFields.AlignedImageReadPath
         ].combine_first(data[DatasetFields.SourceReadPath])
->>>>>>> f171c9f4
 
         # Sample the data
         if args.sample != 1.0:
